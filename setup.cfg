--- conflicted
+++ resolved
@@ -57,11 +57,8 @@
   cssselect2>=0.1
   CairoSVG>=2.4.0
   Pyphen>=0.9.1
-<<<<<<< HEAD
   fonttools[woff]>=4.0
-=======
   Pillow>=4.0.0
->>>>>>> 2b1490e4
 tests_require =
   pytest-runner
   pytest-cov
