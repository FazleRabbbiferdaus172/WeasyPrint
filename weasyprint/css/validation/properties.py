"""
    weasyprint.css.validation.properties
    ------------------------------------

    Validate properties.
    See http://www.w3.org/TR/CSS21/propidx.html and various CSS3 modules.

    :copyright: Copyright 2011-2019 Simon Sapin and contributors, see AUTHORS.
    :license: BSD, see LICENSE for details.

"""

from tinycss2.color3 import parse_color

from ...formatting_structure import counters
from .. import computed_values
from ..properties import KNOWN_PROPERTIES, Dimension
from ..utils import (
<<<<<<< HEAD
    InvalidValues, check_var_function, comma_separated_list, get_angle,
    get_content_list, get_content_list_token, get_image, get_keyword,
    get_length, get_resolution, get_single_keyword, get_url, parse_2d_position,
    parse_background_position, parse_function, single_keyword, single_token)
from ...formatting_structure import counters
=======
    InvalidValues, comma_separated_list, get_angle, get_content_list,
    get_content_list_token, get_custom_ident, get_image, get_keyword,
    get_length, get_resolution, get_single_keyword, get_url, parse_2d_position,
    parse_background_position, parse_function, single_keyword, single_token)
>>>>>>> fb75098c

PREFIX = '-weasy-'
PROPRIETARY = set()
UNSTABLE = set()

# Yes/no validators for non-shorthand properties
# Maps property names to functions taking a property name and a value list,
# returning a value or None for invalid.
# For properties that take a single value, that value is returned by itself
# instead of a list.
# TODO: fix this: Also transform values: keyword and URLs are returned as
# strings.
PROPERTIES = {}


# Validators

def property(property_name=None, proprietary=False, unstable=False,
             wants_base_url=False):
    """Decorator adding a function to the ``PROPERTIES``.

    The name of the property covered by the decorated function is set to
    ``property_name`` if given, or is inferred from the function name
    (replacing underscores by hyphens).

    :param proprietary:
        Proprietary (vendor-specific, non-standard) are prefixed: anchors can
        for example be set using ``-weasy-anchor: attr(id)``.
        See https://www.w3.org/TR/CSS/#proprietary
    :param unstable:
        Mark properties that are defined in specifications that didn't reach
        the Candidate Recommandation stage. They can be used both
        vendor-prefixed or unprefixed.
        See https://www.w3.org/TR/CSS/#unstable-syntax
    :param wants_base_url:
        The function takes the stylesheet’s base URL as an additional
        parameter.

    """
    def decorator(function):
        """Add ``function`` to the ``PROPERTIES``."""
        if property_name is None:
            name = function.__name__.replace('_', '-')
        else:
            name = property_name
        assert name in KNOWN_PROPERTIES, name
        assert name not in PROPERTIES, name

        function.wants_base_url = wants_base_url
        PROPERTIES[name] = function
        if proprietary:
            PROPRIETARY.add(name)
        if unstable:
            UNSTABLE.add(name)
        return function
    return decorator


def validate_non_shorthand(base_url, name, tokens, required=False):
    """Default validator for non-shorthand properties."""
    if name.startswith('--'):
        # TODO: validate content
        return ((name, tokens),)

    if not required and name not in KNOWN_PROPERTIES:
        hyphens_name = name.replace('_', '-')
        if hyphens_name in KNOWN_PROPERTIES:
            raise InvalidValues('did you mean %s?' % hyphens_name)
        else:
            raise InvalidValues('unknown property')

    if not required and name not in PROPERTIES:
        raise InvalidValues('property not supported yet')

    for token in tokens:
        var_function = check_var_function(token)
        if var_function:
            return ((name, var_function),)

    keyword = get_single_keyword(tokens)
    if keyword in ('initial', 'inherit'):
        value = keyword
    else:
        function = PROPERTIES[name]
        if function.wants_base_url:
            value = function(tokens, base_url)
        else:
            value = function(tokens)
        if value is None:
            raise InvalidValues
    return ((name, value),)


@property()
@comma_separated_list
@single_keyword
def background_attachment(keyword):
    """``background-attachment`` property validation."""
    return keyword in ('scroll', 'fixed', 'local')


@property('background-color')
@property('border-top-color')
@property('border-right-color')
@property('border-bottom-color')
@property('border-left-color')
@property('column-rule-color', unstable=True)
@single_token
def other_colors(token):
    return parse_color(token)


@property()
@single_token
def outline_color(token):
    if get_keyword(token) == 'invert':
        return 'currentColor'
    else:
        return parse_color(token)


@property()
@single_keyword
def border_collapse(keyword):
    return keyword in ('separate', 'collapse')


@property()
@single_keyword
def empty_cells(keyword):
    """``empty-cells`` property validation."""
    return keyword in ('show', 'hide')


@property('color')
@single_token
def color(token):
    """``*-color`` and ``color`` properties validation."""
    result = parse_color(token)
    if result == 'currentColor':
        return 'inherit'
    else:
        return result


@property('background-image', wants_base_url=True)
@comma_separated_list
@single_token
def background_image(token, base_url):
    if token.type != 'function':
        if get_keyword(token) == 'none':
            return 'none', None
    return get_image(token, base_url)


@property('list-style-image', wants_base_url=True)
@single_token
def list_style_image(token, base_url):
    """``list-style-image`` property validation."""
    if token.type != 'function':
        if get_keyword(token) == 'none':
            return 'none', None
        parsed_url = get_url(token, base_url)
        if parsed_url:
            if parsed_url[0] == 'url' and parsed_url[1][0] == 'external':
                return 'url', parsed_url[1][1]


@property()
def transform_origin(tokens):
    # TODO: parse (and ignore) a third value for Z.
    return parse_2d_position(tokens)


@property()
@comma_separated_list
def background_position(tokens):
    """``background-position`` property validation."""
    return parse_background_position(tokens)


@property()
@comma_separated_list
def background_repeat(tokens):
    """``background-repeat`` property validation."""
    keywords = tuple(map(get_keyword, tokens))
    if keywords == ('repeat-x',):
        return ('repeat', 'no-repeat')
    if keywords == ('repeat-y',):
        return ('no-repeat', 'repeat')
    if keywords in (('no-repeat',), ('repeat',), ('space',), ('round',)):
        return keywords * 2
    if len(keywords) == 2 and all(
            k in ('no-repeat', 'repeat', 'space', 'round')
            for k in keywords):
        return keywords


@property()
@comma_separated_list
def background_size(tokens):
    """Validation for ``background-size``."""
    if len(tokens) == 1:
        token = tokens[0]
        keyword = get_keyword(token)
        if keyword in ('contain', 'cover'):
            return keyword
        if keyword == 'auto':
            return ('auto', 'auto')
        length = get_length(token, negative=False, percentage=True)
        if length:
            return (length, 'auto')
    elif len(tokens) == 2:
        values = []
        for token in tokens:
            length = get_length(token, negative=False, percentage=True)
            if length:
                values.append(length)
            elif get_keyword(token) == 'auto':
                values.append('auto')
        if len(values) == 2:
            return tuple(values)


@property('background-clip')
@property('background-origin')
@comma_separated_list
@single_keyword
def box(keyword):
    """Validation for the ``<box>`` type used in ``background-clip``
    and ``background-origin``."""
    return keyword in ('border-box', 'padding-box', 'content-box')


@property()
def border_spacing(tokens):
    """Validator for the `border-spacing` property."""
    lengths = [get_length(token, negative=False) for token in tokens]
    if all(lengths):
        if len(lengths) == 1:
            return (lengths[0], lengths[0])
        elif len(lengths) == 2:
            return tuple(lengths)


@property('border-top-right-radius')
@property('border-bottom-right-radius')
@property('border-bottom-left-radius')
@property('border-top-left-radius')
def border_corner_radius(tokens):
    """Validator for the `border-*-radius` properties."""
    lengths = [
        get_length(token, negative=False, percentage=True) for token in tokens]
    if all(lengths):
        if len(lengths) == 1:
            return (lengths[0], lengths[0])
        elif len(lengths) == 2:
            return tuple(lengths)


@property('border-top-style')
@property('border-right-style')
@property('border-left-style')
@property('border-bottom-style')
@property('column-rule-style', unstable=True)
@single_keyword
def border_style(keyword):
    """``border-*-style`` properties validation."""
    return keyword in ('none', 'hidden', 'dotted', 'dashed', 'double',
                       'inset', 'outset', 'groove', 'ridge', 'solid')


@property('break-before')
@property('break-after')
@single_keyword
def break_before_after(keyword):
    """``break-before`` and ``break-after`` properties validation."""
    # 'always' is defined as an alias to 'page' in multi-column
    # https://www.w3.org/TR/css3-multicol/#column-breaks
    return keyword in ('auto', 'avoid', 'avoid-page', 'page', 'left', 'right',
                       'recto', 'verso', 'avoid-column', 'column', 'always')


@property()
@single_keyword
def break_inside(keyword):
    """``break-inside`` property validation."""
    return keyword in ('auto', 'avoid', 'avoid-page', 'avoid-column')


@property()
@single_keyword
def box_decoration_break(keyword):
    """``box-decoration-break`` property validation."""
    return keyword in ('slice', 'clone')


@property(unstable=True)
@single_keyword
def margin_break(keyword):
    """``margin-break`` property validation."""
    return keyword in ('auto', 'keep', 'discard')


@property(unstable=True)
@single_token
def page(token):
    """``page`` property validation."""
    if token.type == 'ident':
        return 'auto' if token.lower_value == 'auto' else token.value


@property('bleed-left', unstable=True)
@property('bleed-right', unstable=True)
@property('bleed-top', unstable=True)
@property('bleed-bottom', unstable=True)
@single_token
def bleed(token):
    """``bleed`` property validation."""
    keyword = get_keyword(token)
    if keyword == 'auto':
        return 'auto'
    else:
        return get_length(token)


@property(unstable=True)
def marks(tokens):
    """``marks`` property validation."""
    if len(tokens) == 2:
        keywords = tuple(get_keyword(token) for token in tokens)
        if 'crop' in keywords and 'cross' in keywords:
            return keywords
    elif len(tokens) == 1:
        keyword = get_keyword(tokens[0])
        if keyword in ('crop', 'cross'):
            return (keyword,)
        elif keyword == 'none':
            return ()


@property('outline-style')
@single_keyword
def outline_style(keyword):
    """``outline-style`` properties validation."""
    return keyword in ('none', 'dotted', 'dashed', 'double', 'inset',
                       'outset', 'groove', 'ridge', 'solid')


@property('border-top-width')
@property('border-right-width')
@property('border-left-width')
@property('border-bottom-width')
@property('column-rule-width', unstable=True)
@property('outline-width')
@single_token
def border_width(token):
    """Border, column rule and outline widths properties validation."""
    length = get_length(token, negative=False)
    if length:
        return length
    keyword = get_keyword(token)
    if keyword in ('thin', 'medium', 'thick'):
        return keyword


@property(unstable=True)
@single_token
def column_width(token):
    """``column-width`` property validation."""
    length = get_length(token, negative=False)
    if length:
        return length
    keyword = get_keyword(token)
    if keyword == 'auto':
        return keyword


@property(unstable=True)
@single_keyword
def column_span(keyword):
    """``column-span`` property validation."""
    # TODO: uncomment this when it is supported
    # return keyword in ('all', 'none')


@property()
@single_keyword
def box_sizing(keyword):
    """Validation for the ``box-sizing`` property from css3-ui"""
    return keyword in ('padding-box', 'border-box', 'content-box')


@property()
@single_keyword
def caption_side(keyword):
    """``caption-side`` properties validation."""
    return keyword in ('top', 'bottom')


@property()
@single_keyword
def clear(keyword):
    """``clear`` property validation."""
    return keyword in ('left', 'right', 'both', 'none')


@property()
@single_token
def clip(token):
    """Validation for the ``clip`` property."""
    function = parse_function(token)
    if function:
        name, args = function
        if name == 'rect' and len(args) == 4:
            values = []
            for arg in args:
                if get_keyword(arg) == 'auto':
                    values.append('auto')
                else:
                    length = get_length(arg)
                    if length:
                        values.append(length)
            if len(values) == 4:
                return tuple(values)
    if get_keyword(token) == 'auto':
        return ()


@property(wants_base_url=True)
def content(tokens, base_url):
    """``content`` property validation."""
    # See https://www.w3.org/TR/css-content-3/#content-property
    tokens = list(tokens)
    parsed_tokens = []
    while tokens:
        if len(tokens) >= 2 and (
                tokens[1].type == 'literal' and tokens[1].value == ','):
            token, tokens = tokens[0], tokens[2:]
            parsed_token = (
                get_image(token, base_url) or get_url(token, base_url))
            if parsed_token:
                parsed_tokens.append(parsed_token)
            else:
                return
        else:
            break
    if len(tokens) == 0:
        return
    if len(tokens) >= 3 and tokens[-1].type == 'string' and (
            tokens[-2].type == 'literal' and tokens[-2].value == '/'):
        # Ignore text for speech
        tokens = tokens[:-2]
    keyword = get_single_keyword(tokens)
    if keyword in ('normal', 'none'):
        return (keyword,)
    return get_content_list(tokens, base_url)


@property()
def counter_increment(tokens):
    """``counter-increment`` property validation."""
    return counter(tokens, default_integer=1)


@property()
def counter_reset(tokens):
    """``counter-reset`` property validation."""
    return counter(tokens, default_integer=0)


def counter(tokens, default_integer):
    """``counter-increment`` and ``counter-reset`` properties validation."""
    if get_single_keyword(tokens) == 'none':
        return ()
    tokens = iter(tokens)
    token = next(tokens, None)
    assert token, 'got an empty token list'
    results = []
    while token is not None:
        if token.type != 'ident':
            return  # expected a keyword here
        counter_name = token.value
        if counter_name in ('none', 'initial', 'inherit'):
            raise InvalidValues('Invalid counter name: ' + counter_name)
        token = next(tokens, None)
        if token is not None and (
                token.type == 'number' and token.int_value is not None):
            # Found an integer. Use it and get the next token
            integer = token.int_value
            token = next(tokens, None)
        else:
            # Not an integer. Might be the next counter name.
            # Keep `token` for the next loop iteration.
            integer = default_integer
        results.append((counter_name, integer))
    return tuple(results)


@property('top')
@property('right')
@property('left')
@property('bottom')
@property('margin-top')
@property('margin-right')
@property('margin-bottom')
@property('margin-left')
@single_token
def lenght_precentage_or_auto(token):
    """``margin-*`` properties validation."""
    length = get_length(token, percentage=True)
    if length:
        return length
    if get_keyword(token) == 'auto':
        return 'auto'


@property('height')
@property('width')
@single_token
def width_height(token):
    """Validation for the ``width`` and ``height`` properties."""
    length = get_length(token, negative=False, percentage=True)
    if length:
        return length
    if get_keyword(token) == 'auto':
        return 'auto'


@property(unstable=True)
@single_token
def column_gap(token):
    """Validation for the ``column-gap`` property."""
    length = get_length(token, negative=False)
    if length:
        return length
    keyword = get_keyword(token)
    if keyword == 'normal':
        return keyword


@property(unstable=True)
@single_keyword
def column_fill(keyword):
    """``column-fill`` property validation."""
    return keyword in ('auto', 'balance')


@property()
@single_keyword
def direction(keyword):
    """``direction`` property validation."""
    return keyword in ('ltr', 'rtl')


@property()
@single_keyword
def display(keyword):
    """``display`` property validation."""
    return keyword in (
        'inline', 'block', 'inline-block', 'list-item', 'none',
        'table', 'inline-table', 'table-caption',
        'table-row-group', 'table-header-group', 'table-footer-group',
        'table-row', 'table-column-group', 'table-column', 'table-cell',
        'flex', 'inline-flex')


@property('float')
@single_keyword
def float_(keyword):  # XXX do not hide the "float" builtin
    """``float`` property validation."""
    return keyword in ('left', 'right', 'none')


@property()
@comma_separated_list
def font_family(tokens):
    """``font-family`` property validation."""
    if len(tokens) == 1 and tokens[0].type == 'string':
        return tokens[0].value
    elif tokens and all(token.type == 'ident' for token in tokens):
        return ' '.join(token.value for token in tokens)


@property()
@single_keyword
def font_kerning(keyword):
    return keyword in ('auto', 'normal', 'none')


@property()
@single_token
def font_language_override(token):
    keyword = get_keyword(token)
    if keyword == 'normal':
        return keyword
    elif token.type == 'string':
        return token.value


@property()
def font_variant_ligatures(tokens):
    if len(tokens) == 1:
        keyword = get_keyword(tokens[0])
        if keyword in ('normal', 'none'):
            return keyword
    values = []
    couples = (
        ('common-ligatures', 'no-common-ligatures'),
        ('historical-ligatures', 'no-historical-ligatures'),
        ('discretionary-ligatures', 'no-discretionary-ligatures'),
        ('contextual', 'no-contextual'))
    all_values = []
    for couple in couples:
        all_values.extend(couple)
    for token in tokens:
        if token.type != 'ident':
            return None
        if token.value in all_values:
            concurrent_values = [
                couple for couple in couples if token.value in couple][0]
            if any(value in values for value in concurrent_values):
                return None
            else:
                values.append(token.value)
        else:
            return None
    if values:
        return tuple(values)


@property()
@single_keyword
def font_variant_position(keyword):
    return keyword in ('normal', 'sub', 'super')


@property()
@single_keyword
def font_variant_caps(keyword):
    return keyword in (
        'normal', 'small-caps', 'all-small-caps', 'petite-caps',
        'all-petite-caps', 'unicase', 'titling-caps')


@property()
def font_variant_numeric(tokens):
    if len(tokens) == 1:
        keyword = get_keyword(tokens[0])
        if keyword == 'normal':
            return keyword
    values = []
    couples = (
        ('lining-nums', 'oldstyle-nums'),
        ('proportional-nums', 'tabular-nums'),
        ('diagonal-fractions', 'stacked-fractions'),
        ('ordinal',), ('slashed-zero',))
    all_values = []
    for couple in couples:
        all_values.extend(couple)
    for token in tokens:
        if token.type != 'ident':
            return None
        if token.value in all_values:
            concurrent_values = [
                couple for couple in couples if token.value in couple][0]
            if any(value in values for value in concurrent_values):
                return None
            else:
                values.append(token.value)
        else:
            return None
    if values:
        return tuple(values)


@property()
def font_feature_settings(tokens):
    """``font-feature-settings`` property validation."""
    if len(tokens) == 1 and get_keyword(tokens[0]) == 'normal':
        return 'normal'

    @comma_separated_list
    def font_feature_settings_list(tokens):
        feature, value = None, None

        if len(tokens) == 2:
            tokens, token = tokens[:-1], tokens[-1]
            if token.type == 'ident':
                value = {'on': 1, 'off': 0}.get(token.value)
            elif (token.type == 'number' and
                    token.int_value is not None and token.int_value >= 0):
                value = token.int_value
        elif len(tokens) == 1:
            value = 1

        if len(tokens) == 1:
            token, = tokens
            if token.type == 'string' and len(token.value) == 4:
                if all(0x20 <= ord(letter) <= 0x7f for letter in token.value):
                    feature = token.value

        if feature is not None and value is not None:
            return feature, value

    return font_feature_settings_list(tokens)


@property()
@single_keyword
def font_variant_alternates(keyword):
    # TODO: support other values
    # See https://www.w3.org/TR/css-fonts-3/#font-variant-caps-prop
    return keyword in ('normal', 'historical-forms')


@property()
def font_variant_east_asian(tokens):
    if len(tokens) == 1:
        keyword = get_keyword(tokens[0])
        if keyword == 'normal':
            return keyword
    values = []
    couples = (
        ('jis78', 'jis83', 'jis90', 'jis04', 'simplified', 'traditional'),
        ('full-width', 'proportional-width'),
        ('ruby',))
    all_values = []
    for couple in couples:
        all_values.extend(couple)
    for token in tokens:
        if token.type != 'ident':
            return None
        if token.value in all_values:
            concurrent_values = [
                couple for couple in couples if token.value in couple][0]
            if any(value in values for value in concurrent_values):
                return None
            else:
                values.append(token.value)
        else:
            return None
    if values:
        return tuple(values)


@property()
@single_token
def font_size(token):
    """``font-size`` property validation."""
    length = get_length(token, negative=False, percentage=True)
    if length:
        return length
    font_size_keyword = get_keyword(token)
    if font_size_keyword in ('smaller', 'larger'):
        raise InvalidValues('value not supported yet')
    if font_size_keyword in computed_values.FONT_SIZE_KEYWORDS:
        # or keyword in ('smaller', 'larger')
        return font_size_keyword


@property()
@single_keyword
def font_style(keyword):
    """``font-style`` property validation."""
    return keyword in ('normal', 'italic', 'oblique')


@property()
@single_keyword
def font_stretch(keyword):
    """Validation for the ``font-stretch`` property."""
    return keyword in (
        'ultra-condensed', 'extra-condensed', 'condensed', 'semi-condensed',
        'normal',
        'semi-expanded', 'expanded', 'extra-expanded', 'ultra-expanded')


@property()
@single_token
def font_weight(token):
    """``font-weight`` property validation."""
    keyword = get_keyword(token)
    if keyword in ('normal', 'bold', 'bolder', 'lighter'):
        return keyword
    if token.type == 'number' and token.int_value is not None:
        if token.int_value in (100, 200, 300, 400, 500, 600, 700, 800, 900):
            return token.int_value


@property(unstable=True)
@single_token
def image_resolution(token):
    # TODO: support 'snap' and 'from-image'
    return get_resolution(token)


@property('letter-spacing')
@property('word-spacing')
@single_token
def spacing(token):
    """Validation for ``letter-spacing`` and ``word-spacing``."""
    if get_keyword(token) == 'normal':
        return 'normal'
    length = get_length(token)
    if length:
        return length


@property()
@single_token
def line_height(token):
    """``line-height`` property validation."""
    if get_keyword(token) == 'normal':
        return 'normal'
    if token.type == 'number' and token.value >= 0:
        return Dimension(token.value, None)
    if token.type == 'percentage' and token.value >= 0:
        return Dimension(token.value, '%')
    elif token.type == 'dimension' and token.value >= 0:
        return get_length(token)


@property()
@single_keyword
def list_style_position(keyword):
    """``list-style-position`` property validation."""
    return keyword in ('inside', 'outside')


@property()
@single_keyword
def list_style_type(keyword):
    """``list-style-type`` property validation."""
    return keyword == 'none' or keyword in counters.STYLES


@property('min-width')
@property('min-height')
@single_token
def min_width_height(token):
    """``min-width`` and ``min-height`` properties validation."""
    # See https://www.w3.org/TR/css-flexbox-1/#min-size-auto
    keyword = get_keyword(token)
    if keyword == 'auto':
        return keyword
    else:
        return length_or_precentage([token])


@property('padding-top')
@property('padding-right')
@property('padding-bottom')
@property('padding-left')
@single_token
def length_or_precentage(token):
    """``padding-*`` properties validation."""
    length = get_length(token, negative=False, percentage=True)
    if length:
        return length


@property('max-width')
@property('max-height')
@single_token
def max_width_height(token):
    """Validation for max-width and max-height"""
    length = get_length(token, negative=False, percentage=True)
    if length:
        return length
    if get_keyword(token) == 'none':
        return Dimension(float('inf'), 'px')


@property()
@single_token
def opacity(token):
    """Validation for the ``opacity`` property."""
    if token.type == 'number':
        return min(1, max(0, token.value))


@property()
@single_token
def z_index(token):
    """Validation for the ``z-index`` property."""
    if get_keyword(token) == 'auto':
        return 'auto'
    if token.type == 'number' and token.int_value is not None:
        return token.int_value


@property('orphans')
@property('widows')
@single_token
def orphans_widows(token):
    """Validation for the ``orphans`` and ``widows`` properties."""
    if token.type == 'number' and token.int_value is not None:
        value = token.int_value
        if value >= 1:
            return value


@property(unstable=True)
@single_token
def column_count(token):
    """Validation for the ``column-count`` property."""
    if token.type == 'number' and token.int_value is not None:
        value = token.int_value
        if value >= 1:
            return value
    if get_keyword(token) == 'auto':
        return 'auto'


@property()
@single_keyword
def overflow(keyword):
    """Validation for the ``overflow`` property."""
    return keyword in ('auto', 'visible', 'hidden', 'scroll')


@property()
@single_keyword
def position(keyword):
    """``position`` property validation."""
    return keyword in ('static', 'relative', 'absolute', 'fixed')


@property()
def quotes(tokens):
    """``quotes`` property validation."""
    if (tokens and len(tokens) % 2 == 0 and
            all(v.type == 'string' for v in tokens)):
        strings = tuple(token.value for token in tokens)
        # Separate open and close quotes.
        # eg.  ('«', '»', '“', '”')  -> (('«', '“'), ('»', '”'))
        return strings[::2], strings[1::2]


@property()
@single_keyword
def table_layout(keyword):
    """Validation for the ``table-layout`` property"""
    if keyword in ('fixed', 'auto'):
        return keyword


@property()
@single_keyword
def text_align(keyword):
    """``text-align`` property validation."""
    return keyword in ('left', 'right', 'center', 'justify')


@property()
def text_decoration(tokens):
    """``text-decoration`` property validation."""
    keywords = [get_keyword(v) for v in tokens]
    if keywords == ['none']:
        return 'none'
    if all(keyword in ('underline', 'overline', 'line-through', 'blink')
            for keyword in keywords):
        unique = set(keywords)
        if len(unique) == len(keywords):
            # No duplicate
            # blink is accepted but ignored
            # "Conforming user agents may simply not blink the text."
            return frozenset(unique - set(['blink']))


@property()
@single_token
def text_indent(token):
    """``text-indent`` property validation."""
    length = get_length(token, percentage=True)
    if length:
        return length


@property()
@single_keyword
def text_transform(keyword):
    """``text-align`` property validation."""
    return keyword in (
        'none', 'uppercase', 'lowercase', 'capitalize', 'full-width')


@property()
@single_token
def vertical_align(token):
    """Validation for the ``vertical-align`` property"""
    length = get_length(token, percentage=True)
    if length:
        return length
    keyword = get_keyword(token)
    if keyword in ('baseline', 'middle', 'sub', 'super',
                   'text-top', 'text-bottom', 'top', 'bottom'):
        return keyword


@property()
@single_keyword
def visibility(keyword):
    """``white-space`` property validation."""
    return keyword in ('visible', 'hidden', 'collapse')


@property()
@single_keyword
def white_space(keyword):
    """``white-space`` property validation."""
    return keyword in ('normal', 'pre', 'nowrap', 'pre-wrap', 'pre-line')


@property()
@single_keyword
def overflow_wrap(keyword):
    """``overflow-wrap`` property validation."""
    return keyword in ('normal', 'break-word')


@property()
@single_token
def flex_basis(token):
    """``flex-basis`` property validation."""
    basis = width_height([token])
    if basis is not None:
        return basis
    if get_keyword(token) == 'content':
        return 'content'


@property()
@single_keyword
def flex_direction(keyword):
    """``flex-direction`` property validation."""
    return keyword in ('row', 'row-reverse', 'column', 'column-reverse')


@property('flex-grow')
@property('flex-shrink')
@single_token
def flex_grow_shrink(token):
    if token.type == 'number':
        return token.value


@property()
@single_token
def order(token):
    if token.type == 'number' and token.int_value is not None:
        return token.int_value


@property()
@single_keyword
def flex_wrap(keyword):
    """``flex-wrap`` property validation."""
    return keyword in ('nowrap', 'wrap', 'wrap-reverse')


@property()
@single_keyword
def justify_content(keyword):
    """``justify-content`` property validation."""
    return keyword in (
        'flex-start', 'flex-end', 'center', 'space-between', 'space-around',
        'space-evenly', 'stretch')


@property()
@single_keyword
def align_items(keyword):
    """``align-items`` property validation."""
    return keyword in (
        'flex-start', 'flex-end', 'center', 'baseline', 'stretch')


@property()
@single_keyword
def align_self(keyword):
    """``align-self`` property validation."""
    return keyword in (
        'auto', 'flex-start', 'flex-end', 'center', 'baseline', 'stretch')


@property()
@single_keyword
def align_content(keyword):
    """``align-content`` property validation."""
    return keyword in (
        'flex-start', 'flex-end', 'center', 'space-between', 'space-around',
        'space-evenly', 'stretch')


@property(unstable=True)
@single_keyword
def image_rendering(keyword):
    """Validation for ``image-rendering``."""
    return keyword in ('auto', 'crisp-edges', 'pixelated')


@property(unstable=True)
def size(tokens):
    """``size`` property validation.

    See http://www.w3.org/TR/css3-page/#page-size-prop

    """
    lengths = [get_length(token, negative=False) for token in tokens]
    if all(lengths):
        if len(lengths) == 1:
            return (lengths[0], lengths[0])
        elif len(lengths) == 2:
            return tuple(lengths)

    keywords = [get_keyword(v) for v in tokens]
    if len(keywords) == 1:
        keyword = keywords[0]
        if keyword in computed_values.PAGE_SIZES:
            return computed_values.PAGE_SIZES[keyword]
        elif keyword in ('auto', 'portrait'):
            return computed_values.INITIAL_PAGE_SIZE
        elif keyword == 'landscape':
            return computed_values.INITIAL_PAGE_SIZE[::-1]

    if len(keywords) == 2:
        if keywords[0] in ('portrait', 'landscape'):
            orientation, page_size = keywords
        elif keywords[1] in ('portrait', 'landscape'):
            page_size, orientation = keywords
        else:
            page_size = None
        if page_size in computed_values.PAGE_SIZES:
            width_height = computed_values.PAGE_SIZES[page_size]
            if orientation == 'portrait':
                return width_height
            else:
                height, width = width_height
                return width, height


@property(proprietary=True)
@single_token
def anchor(token):
    """Validation for ``anchor``."""
    if get_keyword(token) == 'none':
        return 'none'
    function = parse_function(token)
    if function:
        name, args = function
        prototype = (name, [a.type for a in args])
        args = [getattr(a, 'value', a) for a in args]
        if prototype == ('attr', ['ident']):
            return ('attr()', args[0])


@property(proprietary=True, wants_base_url=True)
@single_token
def link(token, base_url):
    """Validation for ``link``."""
    if get_keyword(token) == 'none':
        return 'none'
    parsed_url = get_url(token, base_url)
    if parsed_url:
        return parsed_url
    function = parse_function(token)
    if function:
        name, args = function
        prototype = (name, [a.type for a in args])
        args = [getattr(a, 'value', a) for a in args]
        if prototype == ('attr', ['ident']):
            return ('attr()', args[0])


@property()
@single_token
def tab_size(token):
    """Validation for ``tab-size``.

    See https://www.w3.org/TR/css-text-3/#tab-size

    """
    if token.type == 'number' and token.int_value is not None:
        value = token.int_value
        if value >= 0:
            return value
    return get_length(token, negative=False)


@property(unstable=True)
@single_token
def hyphens(token):
    """Validation for ``hyphens``."""
    keyword = get_keyword(token)
    if keyword in ('none', 'manual', 'auto'):
        return keyword


@property(unstable=True)
@single_token
def hyphenate_character(token):
    """Validation for ``hyphenate-character``."""
    keyword = get_keyword(token)
    if keyword == 'auto':
        return '‐'
    elif token.type == 'string':
        return token.value


@property(unstable=True)
@single_token
def hyphenate_limit_zone(token):
    """Validation for ``hyphenate-limit-zone``."""
    return get_length(token, negative=False, percentage=True)


@property(unstable=True)
def hyphenate_limit_chars(tokens):
    """Validation for ``hyphenate-limit-chars``."""
    if len(tokens) == 1:
        token, = tokens
        keyword = get_keyword(token)
        if keyword == 'auto':
            return (5, 2, 2)
        elif token.type == 'number' and token.int_value is not None:
            return (token.int_value, 2, 2)
    elif len(tokens) == 2:
        total, left = tokens
        total_keyword = get_keyword(total)
        left_keyword = get_keyword(left)
        if total.type == 'number' and total.int_value is not None:
            if left.type == 'number' and left.int_value is not None:
                return (total.int_value, left.int_value, left.int_value)
            elif left_keyword == 'auto':
                return (total.value, 2, 2)
        elif total_keyword == 'auto':
            if left.type == 'number' and left.int_value is not None:
                return (5, left.int_value, left.int_value)
            elif left_keyword == 'auto':
                return (5, 2, 2)
    elif len(tokens) == 3:
        total, left, right = tokens
        if (
            (get_keyword(total) == 'auto' or
                (total.type == 'number' and total.int_value is not None)) and
            (get_keyword(left) == 'auto' or
                (left.type == 'number' and left.int_value is not None)) and
            (get_keyword(right) == 'auto' or
                (right.type == 'number' and right.int_value is not None))
        ):
            total = total.int_value if total.type == 'number' else 5
            left = left.int_value if left.type == 'number' else 2
            right = right.int_value if right.type == 'number' else 2
            return (total, left, right)


@property(proprietary=True)
@single_token
def lang(token):
    """Validation for ``lang``."""
    if get_keyword(token) == 'none':
        return 'none'
    function = parse_function(token)
    if function:
        name, args = function
        prototype = (name, [a.type for a in args])
        args = [getattr(a, 'value', a) for a in args]
        if prototype == ('attr', ['ident']):
            return ('attr()', args[0])
    elif token.type == 'string':
        return ('string', token.value)


@property(unstable=True, wants_base_url=True)
def bookmark_label(tokens, base_url):
    """Validation for ``bookmark-label``."""
    parsed_tokens = tuple(
        get_content_list_token(token, base_url) for token in tokens)
    if None not in parsed_tokens:
        return parsed_tokens


@property(unstable=True)
@single_token
def bookmark_level(token):
    """Validation for ``bookmark-level``."""
    if token.type == 'number' and token.int_value is not None:
        value = token.int_value
        if value >= 1:
            return value
    elif get_keyword(token) == 'none':
        return 'none'


@property(unstable=True, wants_base_url=True)
@comma_separated_list
def string_set(tokens, base_url):
    """Validation for ``string-set``."""
    # Spec asks for strings after custom keywords, but we allow content-lists
    if len(tokens) >= 2:
        var_name = get_custom_ident(tokens[0])
        if var_name is None:
            return
        parsed_tokens = tuple(
            get_content_list_token(token, base_url) for token in tokens[1:])
        if None not in parsed_tokens:
            return (var_name, parsed_tokens)
    elif tokens and get_keyword(tokens[0]) == 'none':
        return 'none'


@property()
def transform(tokens):
    if get_single_keyword(tokens) == 'none':
        return ()
    else:
        transforms = []
        for token in tokens:
            function = parse_function(token)
            if not function:
                raise InvalidValues
            name, args = function

            if len(args) == 1:
                angle = get_angle(args[0])
                length = get_length(args[0], percentage=True)
                if name in ('rotate', 'skewx', 'skewy') and angle:
                    transforms.append((name, angle))
                elif name in ('translatex', 'translate') and length:
                    transforms.append((
                        'translate', (length, computed_values.ZERO_PIXELS)))
                elif name == 'translatey' and length:
                    transforms.append((
                        'translate', (computed_values.ZERO_PIXELS, length)))
                elif name == 'scalex' and args[0].type == 'number':
                    transforms.append(('scale', (args[0].value, 1)))
                elif name == 'scaley' and args[0].type == 'number':
                    transforms.append(('scale', (1, args[0].value)))
                elif name == 'scale' and args[0].type == 'number':
                    transforms.append(('scale', (args[0].value,) * 2))
                else:
                    raise InvalidValues
            elif len(args) == 2:
                if name == 'scale' and all(a.type == 'number' for a in args):
                    transforms.append((name, tuple(arg.value for arg in args)))
                else:
                    lengths = tuple(
                        get_length(token, percentage=True) for token in args)
                    if name == 'translate' and all(lengths):
                        transforms.append((name, lengths))
                    else:
                        raise InvalidValues
            elif len(args) == 6 and name == 'matrix' and all(
                    a.type == 'number' for a in args):
                transforms.append((name, tuple(arg.value for arg in args)))
            else:
                raise InvalidValues
        return tuple(transforms)<|MERGE_RESOLUTION|>--- conflicted
+++ resolved
@@ -16,18 +16,11 @@
 from .. import computed_values
 from ..properties import KNOWN_PROPERTIES, Dimension
 from ..utils import (
-<<<<<<< HEAD
     InvalidValues, check_var_function, comma_separated_list, get_angle,
-    get_content_list, get_content_list_token, get_image, get_keyword,
-    get_length, get_resolution, get_single_keyword, get_url, parse_2d_position,
-    parse_background_position, parse_function, single_keyword, single_token)
-from ...formatting_structure import counters
-=======
-    InvalidValues, comma_separated_list, get_angle, get_content_list,
-    get_content_list_token, get_custom_ident, get_image, get_keyword,
-    get_length, get_resolution, get_single_keyword, get_url, parse_2d_position,
-    parse_background_position, parse_function, single_keyword, single_token)
->>>>>>> fb75098c
+    get_content_list, get_content_list_token, get_custom_ident, get_image,
+    get_keyword, get_length, get_resolution, get_single_keyword, get_url,
+    parse_2d_position, parse_background_position, parse_function,
+    single_keyword, single_token)
 
 PREFIX = '-weasy-'
 PROPRIETARY = set()
