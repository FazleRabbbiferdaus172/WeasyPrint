--- conflicted
+++ resolved
@@ -436,15 +436,9 @@
     """Layout a margin box’s content once the box has dimensions."""
     positioned_boxes = []
     box, resume_at, next_page, _, _ = block_container_layout(
-<<<<<<< HEAD
         context, box, bottom_space=-inf, skip_stack=None, page_is_empty=True,
-        absolute_boxes=[], fixed_boxes=[], adjoining_margins=None,
-        discard=False)
-=======
-        context, box, bottom_space=-float('inf'), skip_stack=None,
-        page_is_empty=True, absolute_boxes=positioned_boxes,
-        fixed_boxes=positioned_boxes, adjoining_margins=None, discard=False)
->>>>>>> 0ae65b82
+        absolute_boxes=positioned_boxes, fixed_boxes=positioned_boxes,
+        adjoining_margins=None, discard=False)
     assert resume_at is None
     for absolute_box in positioned_boxes:
         absolute_layout(
