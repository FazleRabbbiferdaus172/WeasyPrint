--- conflicted
+++ resolved
@@ -83,13 +83,8 @@
         #  though they were the following: width: auto"
         # http://dbaron.org/css/intrinsic/#outer-intrinsic
         children_widths = [
-<<<<<<< HEAD
-            function(child, outer=True) for child in box.children
+            function(document, child, outer=True) for child in box.children
             if not child.is_absolutely_positioned()]
-=======
-            function(document, child, outer=True) for child in box.children
-            if child.is_in_normal_flow()]
->>>>>>> 3cd540ea
         width = max(children_widths) if children_widths else 0
     else:
         assert width.unit == 'px'
@@ -147,8 +142,7 @@
     return _block_preferred_width(document, box, preferred_width, outer)
 
 
-<<<<<<< HEAD
-def inline_preferred_minimum_width(box, outer=True, skip_stack=None,
+def inline_preferred_minimum_width(document, box, outer=True, skip_stack=None,
                                    first_line=False):
     """Return the preferred minimum width for an ``InlineBox``.
 
@@ -157,10 +151,6 @@
     calculated.
 
     """
-=======
-def inline_preferred_minimum_width(document, box, outer=True):
-    """Return the preferred minimum width for an ``InlineBox``."""
->>>>>>> 3cd540ea
     widest_line = 0
     if skip_stack is None:
         skip = 0
@@ -180,22 +170,15 @@
                 current_line = block_preferred_minimum_width(document, child)
         elif isinstance(child, boxes.InlineBox):
             # TODO: handle forced line breaks
-<<<<<<< HEAD
             current_line = inline_preferred_minimum_width(
-                child, skip_stack=skip_stack, first_line=first_line)
+                document, child, skip_stack=skip_stack, first_line=first_line)
         else:
             assert isinstance(child, boxes.TextBox)
-            widths = text_lines_width(child, width=0, skip=skip)
+            widths = text_lines_width(document, child, width=0, skip=skip)
             if first_line:
                 return next(widths)
             else:
                 current_line = max(widths)
-=======
-            current_line = inline_preferred_minimum_width(document, child)
-        else:
-            assert isinstance(child, boxes.TextBox)
-            current_line = max(text_lines_width(document, child, width=0))
->>>>>>> 3cd540ea
         widest_line = max(widest_line, current_line)
     return adjust(box, outer, widest_line)
 
@@ -418,18 +401,10 @@
     return adjust(box, outer, width)
 
 
-<<<<<<< HEAD
-def text_lines_width(box, width, skip=None):
-    """Return the list of line widths for a ``TextBox``."""
-    # TODO: find the real surface, to have correct hinting
-    context = cairo.Context(cairo.PDFSurface(None, 1, 1))
-    fragment = TextFragment(box.text[skip:], box.style, context, width)
-=======
-def text_lines_width(document, box, width):
+def text_lines_width(document, box, width, skip=None):
     """Return the list of line widths for a ``TextBox``."""
     context = cairo.Context(document.surface)
-    fragment = TextFragment(box.text, box.style, context, width=width)
->>>>>>> 3cd540ea
+    fragment = TextFragment(box.text[skip:], box.style, context, width)
     return fragment.line_widths()
 
 
