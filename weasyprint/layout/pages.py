--- conflicted
+++ resolved
@@ -726,15 +726,9 @@
     if blank:
         next_page_name = None
     side = 'right' if right_page else 'left'
-<<<<<<< HEAD
     page_type = PageType(
         side, blank, first, name=(next_page_name or None))
     set_page_type_computed_styles(page_type, html, style_for)
-=======
-    page_type = PageType(side, blank, first, name=(next_page_name or None))
-    set_page_type_computed_styles(
-        page_type, cascaded_styles, computed_styles, html)
->>>>>>> 80f9a343
 
     context.forced_break = (
         initial_next_page['break'] != 'any' or initial_next_page['page'])
